--- conflicted
+++ resolved
@@ -205,16 +205,6 @@
         object_name: consensus-minting-secrets
         src: ${{ env.MINTING_BASE_PATH }}
 
-<<<<<<< HEAD
-  setup-environment-v5-0:
-    if: startsWith(inputs.version, 'v5.0')
-    runs-on: [self-hosted, Linux, small]
-    needs:
-    - setup-environment
-    steps:
-    - name: Checkout
-      uses: actions/checkout@v4
-
     - name: Write tokens.signed.json
       env:
         DEV_TOKENS_CONFIG_V1_JSON: ${{ secrets.DEV_TOKENS_CONFIG_V1_JSON }}
@@ -232,8 +222,8 @@
 
     - name: Generate environment values file
       env:
-        FOG_REPORT_SIGNING_CERT: ${{ secrets.DEV_FOG_REPORT_SIGNING_CERT }}
-        FOG_REPORT_SIGNING_CERT_KEY: ${{ secrets.DEV_FOG_REPORT_SIGNING_CERT_KEY }}
+        DEV_IAS_KEY: ${{ secrets.DEV_IAS_KEY }}
+        DEV_IAS_SPID: ${{ secrets.DEV_IAS_SPID }}
         LEDGER_AWS_ACCESS_KEY_ID: ${{ secrets.DEV_LEDGER_AWS_ACCESS_KEY_ID }}
         LEDGER_AWS_SECRET_ACCESS_KEY: ${{ secrets.DEV_LEDGER_AWS_SECRET_ACCESS_KEY }}
         IP_INFO_TOKEN: ${{ secrets.IP_INFO_TOKEN }}
@@ -242,7 +232,7 @@
         mkdir -p "${VALUES_BASE_PATH}"
 
         # Generate values for standard dev cluster deployment.
-        .internal-ci/util/generate_dev_values.sh ${{ inputs.version }} > "${VALUES_BASE_PATH}/mc-core-dev-env-values.yaml"
+        .internal-ci/util/generate_dev_values-v5.1.sh ${{ inputs.version }} > "${VALUES_BASE_PATH}/mc-core-dev-env-values.yaml"
 
     - name: Deploy environment setup
       uses: mobilecoinofficial/gha-k8s-toolbox@v1
@@ -254,12 +244,159 @@
         chart_values: ${{ env.VALUES_BASE_PATH }}/mc-core-dev-env-values.yaml
         chart_set: |
           --set=global.node.nodeConfig.blockVersion=${{ inputs.block_version }}
-          --set=fogIngestConfig.fogRecoveryDatabase.password=${{ secrets.DEV_POSTGRESQL_FOG_RECOVERY_PASSWORD }}
         release_name: mc-core-dev-env-setup
         namespace: ${{ inputs.namespace }}
         rancher_cluster: ${{ secrets.DEV_RANCHER_CLUSTER }}
         rancher_url: ${{ secrets.DEV_RANCHER_URL }}
         rancher_token: ${{ secrets.DEV_RANCHER_TOKEN }}
+
+    - name: Write fog-report signing certificate
+      run: |
+        # Create secrets dir
+        mkdir -p "${CERTS_BASE_PATH}/fog-report-a"
+        mkdir -p "${CERTS_BASE_PATH}/fog-report-b"
+
+        # Write values to be used as k8s secret values.
+        echo -n "${{ secrets.DEV_FOG_REPORT_SIGNING_CERT }}" > "${CERTS_BASE_PATH}/fog-report-a/tls.crt"
+        echo -n "${{ secrets.DEV_FOG_REPORT_SIGNING_CERT_KEY }}" > "${CERTS_BASE_PATH}/fog-report-a/tls.key"
+        echo -n "${{ secrets.DEV_FOG_REPORT_B_SIGNING_CERT }}" > "${CERTS_BASE_PATH}/fog-report-b/tls.crt"
+        echo -n "${{ secrets.DEV_FOG_REPORT_B_SIGNING_CERT_KEY }}" > "${CERTS_BASE_PATH}/fog-report-b/tls.key"
+
+    - name: Create fog-report-signing-cert-a secret
+      uses: mobilecoinofficial/gha-k8s-toolbox@v1
+      with:
+        action: secrets-create-from-file
+        namespace: ${{ inputs.namespace }}
+        rancher_cluster: ${{ secrets.DEV_RANCHER_CLUSTER }}
+        rancher_url: ${{ secrets.DEV_RANCHER_URL }}
+        rancher_token: ${{ secrets.DEV_RANCHER_TOKEN }}
+        object_name: fog-report-signing-cert-a
+        src: ${{ env.CERTS_BASE_PATH }}/fog-report-a
+
+    - name: Create fog-report-signing-cert-b secret
+      uses: mobilecoinofficial/gha-k8s-toolbox@v1
+      with:
+        action: secrets-create-from-file
+        namespace: ${{ inputs.namespace }}
+        rancher_cluster: ${{ secrets.DEV_RANCHER_CLUSTER }}
+        rancher_url: ${{ secrets.DEV_RANCHER_URL }}
+        rancher_token: ${{ secrets.DEV_RANCHER_TOKEN }}
+        object_name: fog-report-signing-cert-b
+        src: ${{ env.CERTS_BASE_PATH }}/fog-report-b
+
+    - name: Generate postgres cm and secret
+      run: |
+        mkdir -p "${PG_PATH}/cm"
+        mkdir -p "${PG_PATH}/cm-reader"
+        mkdir -p "${PG_PATH}/sec"
+
+        # primary
+        echo -n "fog_recovery" > "${PG_PATH}/cm/postgres-database"
+        echo -n "fog-recovery-postgresql-primary" > "${PG_PATH}/cm/postgres-hostname"
+        echo -n "5432" > "${PG_PATH}/cm/postgres-port"
+        echo -n "?sslmode=disable" > "${PG_PATH}/cm/postgres-ssl-options"
+        echo -n "postgres" > "${PG_PATH}/cm/postgres-username"
+
+        # reader
+        echo -n "fog_recovery" > "${PG_PATH}/cm-reader/postgres-database"
+        echo -n "fog-recovery-postgresql-read" > "${PG_PATH}/cm-reader/postgres-hostname"
+        echo -n "5432" > "${PG_PATH}/cm-reader/postgres-port"
+        echo -n "?sslmode=disable" > "${PG_PATH}/cm-reader/postgres-ssl-options"
+        echo -n "postgres" > "${PG_PATH}/cm-reader/postgres-username"
+
+        # secret
+        echo -n "${{ secrets.DEV_POSTGRESQL_FOG_RECOVERY_PASSWORD }}" > "${PG_PATH}/sec/postgres-password"
+        echo -n "${{ secrets.DEV_POSTGRESQL_FOG_RECOVERY_PASSWORD }}" > "${PG_PATH}/sec/replication-password"
+
+    - name: Create pg primary cm
+      uses: mobilecoinofficial/gha-k8s-toolbox@v1
+      with:
+        action: configmap-create-from-file
+        namespace: ${{ inputs.namespace }}
+        rancher_cluster: ${{ secrets.DEV_RANCHER_CLUSTER }}
+        rancher_url: ${{ secrets.DEV_RANCHER_URL }}
+        rancher_token: ${{ secrets.DEV_RANCHER_TOKEN }}
+        object_name: fog-recovery-postgresql
+        src: ${{ env.PG_PATH }}/cm
+
+    - name: Create pg reader cm
+      uses: mobilecoinofficial/gha-k8s-toolbox@v1
+      with:
+        action: configmap-create-from-file
+        namespace: ${{ inputs.namespace }}
+        rancher_cluster: ${{ secrets.DEV_RANCHER_CLUSTER }}
+        rancher_url: ${{ secrets.DEV_RANCHER_URL }}
+        rancher_token: ${{ secrets.DEV_RANCHER_TOKEN }}
+        object_name: fog-recovery-reader-0-postgresql
+        src: ${{ env.PG_PATH }}/cm-reader
+
+    - name: Create pg primary secrets
+      uses: mobilecoinofficial/gha-k8s-toolbox@v1
+      with:
+        action: secrets-create-from-file
+        namespace: ${{ inputs.namespace }}
+        rancher_cluster: ${{ secrets.DEV_RANCHER_CLUSTER }}
+        rancher_url: ${{ secrets.DEV_RANCHER_URL }}
+        rancher_token: ${{ secrets.DEV_RANCHER_TOKEN }}
+        object_name: fog-recovery-postgresql
+        src: ${{ env.PG_PATH }}/sec
+
+    - name: Create pg reader secrets
+      uses: mobilecoinofficial/gha-k8s-toolbox@v1
+      with:
+        action: secrets-create-from-file
+        namespace: ${{ inputs.namespace }}
+        rancher_cluster: ${{ secrets.DEV_RANCHER_CLUSTER }}
+        rancher_url: ${{ secrets.DEV_RANCHER_URL }}
+        rancher_token: ${{ secrets.DEV_RANCHER_TOKEN }}
+        object_name: fog-recovery-reader-0-postgresql
+        src: ${{ env.PG_PATH }}/sec
+
+    - name: Generate mobilecoind ConfigMap file
+      run: |
+        mkdir -p "${MOBILECOIND_BASE_PATH}"
+        p1="node1.${{ inputs.namespace }}.development.mobilecoin.com"
+        p2="node2.${{ inputs.namespace }}.development.mobilecoin.com"
+        p3="node3.${{ inputs.namespace }}.development.mobilecoin.com"
+
+
+        tx_base="s3-eu-central-1.amazonaws.com"
+        tx_bucket="mobilecoin.eu.development.chain"
+        tx1="https://${tx_base}/${tx_bucket}/${p1}/"
+        tx2="https://${tx_base}/${tx_bucket}/${p2}/"
+        tx3="https://${tx_base}/${tx_bucket}/${p3}/"
+
+        q="{\"threshold\": 2, \"members\": [{\"args\":\"${p1}:443\",\"type\":\"Node\"},{\"args\":\"${p2}:443\",\"type\":\"Node\"},{\"args\":\"${p3}:443\",\"type\":\"Node\"}]}"
+
+        echo -n "mc://${p1}:443,mc://${p2}:443,mc://${p3}:443" > "${MOBILECOIND_BASE_PATH}/MC_PEER"
+        echo -n "${tx1},${tx2},${tx3}" > "${MOBILECOIND_BASE_PATH}/MC_TX_SOURCE_URL"
+        echo -n "${q}" > "${MOBILECOIND_BASE_PATH}/MC_QUORUM_SET"
+
+    - name: Create mobilecoind configmap
+      uses: mobilecoinofficial/gha-k8s-toolbox@v1
+      with:
+        action: configmap-create-from-file
+        namespace: ${{ inputs.namespace }}
+        rancher_cluster: ${{ secrets.DEV_RANCHER_CLUSTER }}
+        rancher_url: ${{ secrets.DEV_RANCHER_URL }}
+        rancher_token: ${{ secrets.DEV_RANCHER_TOKEN }}
+        object_name: fog-mobilecoind
+        src: ${{ env.MOBILECOIND_BASE_PATH }}
+
+    - name: Write tokens.signed.json
+      env:
+        DEV_TOKENS_CONFIG_V1_JSON: ${{ secrets.DEV_TOKENS_CONFIG_V1_JSON }}
+        DEV_TOKENS_CONFIG_V2_JSON: ${{ secrets.DEV_TOKENS_CONFIG_V2_JSON }}
+        MAIN_TOKENS_CONFIG_V1_JSON: ${{ secrets.MAIN_TOKENS_CONFIG_V1_JSON }}
+        MAIN_TOKENS_CONFIG_V2_JSON: ${{ secrets.MAIN_TOKENS_CONFIG_V2_JSON }}
+        TEST_TOKENS_CONFIG_V1_JSON: ${{ secrets.TEST_TOKENS_CONFIG_V1_JSON }}
+        TEST_TOKENS_CONFIG_V2_JSON: ${{ secrets.TEST_TOKENS_CONFIG_V2_JSON }}
+      run: |
+        # Create base path
+        mkdir -p "${BASE_PATH}"
+
+        # Set dev/main/test tokens file based on semver tag.
+        .internal-ci/util/set_tokens_config_version.sh ${{ inputs.version }} > "${TOKENS_PATH}"
 
     - name: Deploy PostgreSQL instance
       uses: mobilecoinofficial/gha-k8s-toolbox@v1
@@ -277,227 +414,4 @@
         namespace: ${{ inputs.namespace }}
         rancher_cluster: ${{ secrets.DEV_RANCHER_CLUSTER }}
         rancher_url: ${{ secrets.DEV_RANCHER_URL }}
-        rancher_token: ${{ secrets.DEV_RANCHER_TOKEN }}
-
-  setup-environment-v5-1:
-    # we want to match new builds "v0-" and "v5.1" or greater
-    if: ${{ ! startsWith(inputs.version, 'v5.0') }}
-    needs:
-    - setup-environment
-    runs-on: [self-hosted, Linux, small]
-    steps:
-    - name: Checkout
-      uses: actions/checkout@v4
-
-=======
->>>>>>> 9ebe32e4
-    - name: Write tokens.signed.json
-      env:
-        DEV_TOKENS_CONFIG_V1_JSON: ${{ secrets.DEV_TOKENS_CONFIG_V1_JSON }}
-        DEV_TOKENS_CONFIG_V2_JSON: ${{ secrets.DEV_TOKENS_CONFIG_V2_JSON }}
-        MAIN_TOKENS_CONFIG_V1_JSON: ${{ secrets.MAIN_TOKENS_CONFIG_V1_JSON }}
-        MAIN_TOKENS_CONFIG_V2_JSON: ${{ secrets.MAIN_TOKENS_CONFIG_V2_JSON }}
-        TEST_TOKENS_CONFIG_V1_JSON: ${{ secrets.TEST_TOKENS_CONFIG_V1_JSON }}
-        TEST_TOKENS_CONFIG_V2_JSON: ${{ secrets.TEST_TOKENS_CONFIG_V2_JSON }}
-      run: |
-        # Create base path
-        mkdir -p "${BASE_PATH}"
-
-        # Set dev/main/test tokens file based on semver tag.
-        .internal-ci/util/set_tokens_config_version.sh ${{ inputs.version }} > "${TOKENS_PATH}"
-
-    - name: Generate environment values file
-      env:
-        DEV_IAS_KEY: ${{ secrets.DEV_IAS_KEY }}
-        DEV_IAS_SPID: ${{ secrets.DEV_IAS_SPID }}
-        LEDGER_AWS_ACCESS_KEY_ID: ${{ secrets.DEV_LEDGER_AWS_ACCESS_KEY_ID }}
-        LEDGER_AWS_SECRET_ACCESS_KEY: ${{ secrets.DEV_LEDGER_AWS_SECRET_ACCESS_KEY }}
-        IP_INFO_TOKEN: ${{ secrets.IP_INFO_TOKEN }}
-      run: |
-        # Create values base path
-        mkdir -p "${VALUES_BASE_PATH}"
-
-        # Generate values for standard dev cluster deployment.
-        .internal-ci/util/generate_dev_values-v5.1.sh ${{ inputs.version }} > "${VALUES_BASE_PATH}/mc-core-dev-env-values.yaml"
-
-    - name: Deploy environment setup
-      uses: mobilecoinofficial/gha-k8s-toolbox@v1
-      with:
-        action: helm-deploy
-        chart_repo: ${{ inputs.chart_repo }}
-        chart_name: mc-core-dev-env-setup
-        chart_version: ${{ inputs.version }}
-        chart_values: ${{ env.VALUES_BASE_PATH }}/mc-core-dev-env-values.yaml
-        chart_set: |
-          --set=global.node.nodeConfig.blockVersion=${{ inputs.block_version }}
-        release_name: mc-core-dev-env-setup
-        namespace: ${{ inputs.namespace }}
-        rancher_cluster: ${{ secrets.DEV_RANCHER_CLUSTER }}
-        rancher_url: ${{ secrets.DEV_RANCHER_URL }}
-        rancher_token: ${{ secrets.DEV_RANCHER_TOKEN }}
-
-    - name: Write fog-report signing certificate
-      run: |
-        # Create secrets dir
-        mkdir -p "${CERTS_BASE_PATH}/fog-report-a"
-        mkdir -p "${CERTS_BASE_PATH}/fog-report-b"
-
-        # Write values to be used as k8s secret values.
-        echo -n "${{ secrets.DEV_FOG_REPORT_SIGNING_CERT }}" > "${CERTS_BASE_PATH}/fog-report-a/tls.crt"
-        echo -n "${{ secrets.DEV_FOG_REPORT_SIGNING_CERT_KEY }}" > "${CERTS_BASE_PATH}/fog-report-a/tls.key"
-        echo -n "${{ secrets.DEV_FOG_REPORT_B_SIGNING_CERT }}" > "${CERTS_BASE_PATH}/fog-report-b/tls.crt"
-        echo -n "${{ secrets.DEV_FOG_REPORT_B_SIGNING_CERT_KEY }}" > "${CERTS_BASE_PATH}/fog-report-b/tls.key"
-
-    - name: Create fog-report-signing-cert-a secret
-      uses: mobilecoinofficial/gha-k8s-toolbox@v1
-      with:
-        action: secrets-create-from-file
-        namespace: ${{ inputs.namespace }}
-        rancher_cluster: ${{ secrets.DEV_RANCHER_CLUSTER }}
-        rancher_url: ${{ secrets.DEV_RANCHER_URL }}
-        rancher_token: ${{ secrets.DEV_RANCHER_TOKEN }}
-        object_name: fog-report-signing-cert-a
-        src: ${{ env.CERTS_BASE_PATH }}/fog-report-a
-
-    - name: Create fog-report-signing-cert-b secret
-      uses: mobilecoinofficial/gha-k8s-toolbox@v1
-      with:
-        action: secrets-create-from-file
-        namespace: ${{ inputs.namespace }}
-        rancher_cluster: ${{ secrets.DEV_RANCHER_CLUSTER }}
-        rancher_url: ${{ secrets.DEV_RANCHER_URL }}
-        rancher_token: ${{ secrets.DEV_RANCHER_TOKEN }}
-        object_name: fog-report-signing-cert-b
-        src: ${{ env.CERTS_BASE_PATH }}/fog-report-b
-
-    - name: Generate postgres cm and secret
-      run: |
-        mkdir -p "${PG_PATH}/cm"
-        mkdir -p "${PG_PATH}/cm-reader"
-        mkdir -p "${PG_PATH}/sec"
-
-        # primary
-        echo -n "fog_recovery" > "${PG_PATH}/cm/postgres-database"
-        echo -n "fog-recovery-postgresql-primary" > "${PG_PATH}/cm/postgres-hostname"
-        echo -n "5432" > "${PG_PATH}/cm/postgres-port"
-        echo -n "?sslmode=disable" > "${PG_PATH}/cm/postgres-ssl-options"
-        echo -n "postgres" > "${PG_PATH}/cm/postgres-username"
-
-        # reader
-        echo -n "fog_recovery" > "${PG_PATH}/cm-reader/postgres-database"
-        echo -n "fog-recovery-postgresql-read" > "${PG_PATH}/cm-reader/postgres-hostname"
-        echo -n "5432" > "${PG_PATH}/cm-reader/postgres-port"
-        echo -n "?sslmode=disable" > "${PG_PATH}/cm-reader/postgres-ssl-options"
-        echo -n "postgres" > "${PG_PATH}/cm-reader/postgres-username"
-
-        # secret
-        echo -n "${{ secrets.DEV_POSTGRESQL_FOG_RECOVERY_PASSWORD }}" > "${PG_PATH}/sec/postgres-password"
-        echo -n "${{ secrets.DEV_POSTGRESQL_FOG_RECOVERY_PASSWORD }}" > "${PG_PATH}/sec/replication-password"
-
-    - name: Create pg primary cm
-      uses: mobilecoinofficial/gha-k8s-toolbox@v1
-      with:
-        action: configmap-create-from-file
-        namespace: ${{ inputs.namespace }}
-        rancher_cluster: ${{ secrets.DEV_RANCHER_CLUSTER }}
-        rancher_url: ${{ secrets.DEV_RANCHER_URL }}
-        rancher_token: ${{ secrets.DEV_RANCHER_TOKEN }}
-        object_name: fog-recovery-postgresql
-        src: ${{ env.PG_PATH }}/cm
-
-    - name: Create pg reader cm
-      uses: mobilecoinofficial/gha-k8s-toolbox@v1
-      with:
-        action: configmap-create-from-file
-        namespace: ${{ inputs.namespace }}
-        rancher_cluster: ${{ secrets.DEV_RANCHER_CLUSTER }}
-        rancher_url: ${{ secrets.DEV_RANCHER_URL }}
-        rancher_token: ${{ secrets.DEV_RANCHER_TOKEN }}
-        object_name: fog-recovery-reader-0-postgresql
-        src: ${{ env.PG_PATH }}/cm-reader
-
-    - name: Create pg primary secrets
-      uses: mobilecoinofficial/gha-k8s-toolbox@v1
-      with:
-        action: secrets-create-from-file
-        namespace: ${{ inputs.namespace }}
-        rancher_cluster: ${{ secrets.DEV_RANCHER_CLUSTER }}
-        rancher_url: ${{ secrets.DEV_RANCHER_URL }}
-        rancher_token: ${{ secrets.DEV_RANCHER_TOKEN }}
-        object_name: fog-recovery-postgresql
-        src: ${{ env.PG_PATH }}/sec
-
-    - name: Create pg reader secrets
-      uses: mobilecoinofficial/gha-k8s-toolbox@v1
-      with:
-        action: secrets-create-from-file
-        namespace: ${{ inputs.namespace }}
-        rancher_cluster: ${{ secrets.DEV_RANCHER_CLUSTER }}
-        rancher_url: ${{ secrets.DEV_RANCHER_URL }}
-        rancher_token: ${{ secrets.DEV_RANCHER_TOKEN }}
-        object_name: fog-recovery-reader-0-postgresql
-        src: ${{ env.PG_PATH }}/sec
-
-    - name: Generate mobilecoind ConfigMap file
-      run: |
-        mkdir -p "${MOBILECOIND_BASE_PATH}"
-        p1="node1.${{ inputs.namespace }}.development.mobilecoin.com"
-        p2="node2.${{ inputs.namespace }}.development.mobilecoin.com"
-        p3="node3.${{ inputs.namespace }}.development.mobilecoin.com"
-
-
-        tx_base="s3-eu-central-1.amazonaws.com"
-        tx_bucket="mobilecoin.eu.development.chain"
-        tx1="https://${tx_base}/${tx_bucket}/${p1}/"
-        tx2="https://${tx_base}/${tx_bucket}/${p2}/"
-        tx3="https://${tx_base}/${tx_bucket}/${p3}/"
-
-        q="{\"threshold\": 2, \"members\": [{\"args\":\"${p1}:443\",\"type\":\"Node\"},{\"args\":\"${p2}:443\",\"type\":\"Node\"},{\"args\":\"${p3}:443\",\"type\":\"Node\"}]}"
-
-        echo -n "mc://${p1}:443,mc://${p2}:443,mc://${p3}:443" > "${MOBILECOIND_BASE_PATH}/MC_PEER"
-        echo -n "${tx1},${tx2},${tx3}" > "${MOBILECOIND_BASE_PATH}/MC_TX_SOURCE_URL"
-        echo -n "${q}" > "${MOBILECOIND_BASE_PATH}/MC_QUORUM_SET"
-
-    - name: Create mobilecoind configmap
-      uses: mobilecoinofficial/gha-k8s-toolbox@v1
-      with:
-        action: configmap-create-from-file
-        namespace: ${{ inputs.namespace }}
-        rancher_cluster: ${{ secrets.DEV_RANCHER_CLUSTER }}
-        rancher_url: ${{ secrets.DEV_RANCHER_URL }}
-        rancher_token: ${{ secrets.DEV_RANCHER_TOKEN }}
-        object_name: fog-mobilecoind
-        src: ${{ env.MOBILECOIND_BASE_PATH }}
-
-    - name: Write tokens.signed.json
-      env:
-        DEV_TOKENS_CONFIG_V1_JSON: ${{ secrets.DEV_TOKENS_CONFIG_V1_JSON }}
-        DEV_TOKENS_CONFIG_V2_JSON: ${{ secrets.DEV_TOKENS_CONFIG_V2_JSON }}
-        MAIN_TOKENS_CONFIG_V1_JSON: ${{ secrets.MAIN_TOKENS_CONFIG_V1_JSON }}
-        MAIN_TOKENS_CONFIG_V2_JSON: ${{ secrets.MAIN_TOKENS_CONFIG_V2_JSON }}
-        TEST_TOKENS_CONFIG_V1_JSON: ${{ secrets.TEST_TOKENS_CONFIG_V1_JSON }}
-        TEST_TOKENS_CONFIG_V2_JSON: ${{ secrets.TEST_TOKENS_CONFIG_V2_JSON }}
-      run: |
-        # Create base path
-        mkdir -p "${BASE_PATH}"
-
-        # Set dev/main/test tokens file based on semver tag.
-        .internal-ci/util/set_tokens_config_version.sh ${{ inputs.version }} > "${TOKENS_PATH}"
-
-    - name: Deploy PostgreSQL instance
-      uses: mobilecoinofficial/gha-k8s-toolbox@v1
-      with:
-        action: helm-deploy
-        chart_repo: https://charts.bitnami.com/bitnami
-        chart_name: postgresql
-        chart_version: 11.9.13
-        chart_set: |
-          --set=global.postgresql.auth.existingSecret=fog-recovery-postgresql
-          --set=global.postgresql.auth.database=fog_recovery
-          --set=architecture=replication
-        chart_wait_timeout: 5m
-        release_name: fog-recovery-postgresql
-        namespace: ${{ inputs.namespace }}
-        rancher_cluster: ${{ secrets.DEV_RANCHER_CLUSTER }}
-        rancher_url: ${{ secrets.DEV_RANCHER_URL }}
         rancher_token: ${{ secrets.DEV_RANCHER_TOKEN }}