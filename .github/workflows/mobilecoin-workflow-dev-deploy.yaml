--- conflicted
+++ resolved
@@ -252,7 +252,6 @@
                   enabled: false
                 tls:
                   clusterIssuer: google-public-ca
-<<<<<<< HEAD
 
     - name: Deploy fog-view
       uses: mobilecoinofficial/gha-k8s-toolbox@v1
@@ -306,74 +305,13 @@
 
 
     - name: Deploy fog-ledger
-=======
-
-    - name: Deploy fog-view
->>>>>>> 54b841af
-      uses: mobilecoinofficial/gha-k8s-toolbox@v1
-      with:
-        action: helm-deploy
-        chart_repo: ${{ inputs.chart_repo }}
-<<<<<<< HEAD
+      uses: mobilecoinofficial/gha-k8s-toolbox@v1
+      with:
+        action: helm-deploy
+        chart_repo: ${{ inputs.chart_repo }}
         chart_name: fog-ledger
         chart_version: ${{ inputs.version }}
         chart_wait_timeout: 10m
-=======
-        chart_name: fog-view
-        chart_version: ${{ inputs.version }}
-        chart_wait_timeout: 10m
-        chart_values: ${{ env.VALUES_BASE_PATH }}/fog-view-values.yaml
-        release_name: fog-view
-        namespace: ${{ inputs.namespace }}
-        rancher_cluster: ${{ secrets.DEV_RANCHER_CLUSTER }}
-        rancher_url: ${{ secrets.DEV_RANCHER_URL }}
-        rancher_token: ${{ secrets.DEV_RANCHER_TOKEN }}
-
-  fog-ledger-deploy:
-    needs:
-    - consensus-deploy
-    runs-on: [self-hosted, Linux, small]
-    steps:
-    - name: Generate fog-ledger values file
-      run: |
-        mkdir -p "${VALUES_BASE_PATH}"
-        cat <<EOF > "${VALUES_BASE_PATH}/fog-ledger-values.yaml"
-        image:
-          org: ${{ inputs.docker_image_org }}
-
-        mobilecoin:
-          network: ${{ inputs.namespace }}
-          partner: dev
-
-        fogLedger:
-          router:
-            hosts:
-            - partner: a
-              responderID: fog.${{ inputs.namespace }}.development.mobilecoin.com
-            - partner: b
-              responderID: fog-b.${{ inputs.namespace }}.development.mobilecoin.com
-            persistance:
-              enabled: false
-            ingress:
-              common:
-                blocklist:
-                  enabled: false
-                tls:
-                  clusterIssuer: google-public-ca
-          store:
-            persistance:
-              enabled: false
-
-
-    - name: Deploy fog-ledger
-      uses: mobilecoinofficial/gha-k8s-toolbox@v1
-      with:
-        action: helm-deploy
-        chart_repo: ${{ inputs.chart_repo }}
-        chart_name: fog-ledger
-        chart_version: ${{ inputs.version }}
-        chart_wait_timeout: 10m
->>>>>>> 54b841af
         chart_values: ${{ env.VALUES_BASE_PATH }}/fog-ledger-values.yaml
         release_name: fog-ledger
         namespace: ${{ inputs.namespace }}
@@ -468,21 +406,5 @@
         rancher_url: ${{ secrets.DEV_RANCHER_URL }}
         rancher_token: ${{ secrets.DEV_RANCHER_TOKEN }}
         command: |
-<<<<<<< HEAD
-          # Get fog report
-          /test/check-ingress-ready.sh --url "https://fog.${{ inputs.namespace }}.development.mobilecoin.com/gw/report.ReportAPI/GetReports"
-          /test/check-ingress-ready.sh --url "https://fog-b.${{ inputs.namespace }}.development.mobilecoin.com/gw/report.ReportAPI/GetReports"
-
-          # Get fog ledger
-          /test/check-ingress-ready.sh --url "https://fog.${{ inputs.namespace }}.development.mobilecoin.com/gw/fog_ledger.FogBlockAPI/GetBlocks"
-
-          # Get consensus client ports
-          /test/check-ingress-ready.sh --url "https://node1.${{ inputs.namespace }}.development.mobilecoin.com/gw/consensus_client.ConsensusClientAPI/GetNodeConfig"
-          /test/check-ingress-ready.sh --url "https://node2.${{ inputs.namespace }}.development.mobilecoin.com/gw/consensus_client.ConsensusClientAPI/GetNodeConfig"
-          /test/check-ingress-ready.sh --url "https://node3.${{ inputs.namespace }}.development.mobilecoin.com/gw/consensus_client.ConsensusClientAPI/GetNodeConfig"
-
-          # no unauthenticated endpoints for view :(
-=======
           /test/check-env-status.sh --minimum-block ${{ inputs.minimum_block }} \
-              --namespace ${{ inputs.namespace }}
->>>>>>> 54b841af
+              --namespace ${{ inputs.namespace }}