// Copyright (c) 2018-2022 The MobileCoin Foundation

//! Server object containing ingest node + thread that polls for input.

use crate::{
    attested_api_service::AttestedApiService,
    controller::IngestController,
    error::IngestServiceError,
    ingest_peer_service::IngestPeerService,
    ingest_service::IngestService,
    state_file::StateFile,
    worker::{IngestWorker, PeerCheckupWorker, ReportCacheWorker},
};
use futures::executor::block_on;
use mc_attest_api::attest_grpc::create_attested_api;
use mc_common::{
    logger::{log, Logger},
    ResponderId,
};
use mc_fog_api::{
    ingest_common::{IngestControllerMode, IngestSummary},
    ingest_grpc, ingest_peer_grpc,
};
use mc_fog_block_provider::BlockProvider;
use mc_fog_recovery_db_iface::{RecoveryDb, ReportDb};
use mc_fog_uri::{FogIngestUri, IngestPeerUri};
use mc_util_grpc::ConnectionUriGrpcioServer;
use mc_util_parse::SeqDisplay;
use mc_util_uri::ConnectionUri;
use std::{collections::BTreeSet, path::PathBuf, sync::Arc, time::Duration};

/// The configuration options accepted by the IngestServer
/// This is slightly different from the struct_opt config for obscure reasons
#[derive(Clone, Debug)]
pub struct IngestServerConfig {
    /// Max number of transactions ingest can eat at one time.  This is mostly
    /// determined by SGX memory allocation limits, so it must be configurable
    pub max_transactions: usize,

    /// Number of transactions that can be processed before oblivious map
    /// overflows. When overflow occurs, the server continues operating as
    /// normal, but egress key must be rotated. This will cause the users to
    /// each have an additional RNG and download some additional data from
    /// fog-view
    ///
    /// This should be a bit less than total available memory / 40 bytes
    /// Overflow will occur at ~70% utilization
    /// FIXME: The unit here should probably just be bytes
    pub omap_capacity: u64,

    /// Local Ingest Node ID
    pub local_node_id: ResponderId,

    /// gRPC listening URI for client requests.
    pub client_listen_uri: FogIngestUri,

    /// gRPC listening URI for peer requests.
    pub peer_listen_uri: IngestPeerUri,

    /// All uri's that should be in our peers list on startup.
    /// It is not require to include or omit peer_listen_uri in this set.
    pub peers: BTreeSet<IngestPeerUri>,

    /// The number of blocks after which we check up on each of our peer backups
    /// if we are active
    ///
    /// If omitted then peer checkups don't happen
    pub peer_checkup_period: Option<Duration>,

    /// The amount we add to current block height to compute pubkey_expiry in
    /// reports
    pub pubkey_expiry_window: u64,

    /// The amount of time we wait for the watcher db to catchup if it falls
    /// behind If this timeout is exceeded then the ETxOut's will have no
    /// timestamp
    pub watcher_timeout: Duration,

    /// report_id associated the reports produced by this ingest service.
    /// This should match what appears in users' public addresses.
    /// Defaults to empty string.
    pub fog_report_id: String,

    /// Optional state file path.
    pub state_file: Option<StateFile>,

    /// Enclave path
    /// This should generally be, next to current exe, in production.
    /// During cargo tests we use a helper that searches the target/ dir for the
    /// enclave.so file.
    pub enclave_path: PathBuf,
}

/// All of the state and grpcio objects and threads associated to the ingest
/// server
pub struct IngestServer<DB: RecoveryDb + ReportDb + Clone + Send + Sync + 'static>
where
    IngestServiceError: From<<DB as RecoveryDb>::Error>,
{
    config: IngestServerConfig,
<<<<<<< HEAD
    ledger_db: LedgerDB,
    watcher: WatcherDB,
    controller: Arc<IngestController<DB>>,
=======
    block_provider: Box<dyn BlockProvider>,
    controller: Arc<IngestController<R, DB>>,
>>>>>>> 9ebe32e4
    server: Option<grpcio::Server>,
    peer_server: Option<grpcio::Server>,
    ingest_worker: Option<IngestWorker>,
    peer_checkup_worker: Option<PeerCheckupWorker>,
    report_cache_worker: Option<ReportCacheWorker>,
    logger: Logger,
}

impl<DB: RecoveryDb + ReportDb + Clone + Send + Sync + 'static> IngestServer<DB>
where
    IngestServiceError: From<<DB as RecoveryDb>::Error>,
{
    /// Create a new ingest server from config object, enclave, and a series of
    /// db's
    pub fn new(
        config: IngestServerConfig,
        recovery_db: DB,
        block_provider: Box<dyn BlockProvider>,
        logger: Logger,
    ) -> Self {
        // Validate peer list in config:
        // - Each peers responder id should be unique
        // - Our responder id ("local-node-id") should be one of them
        let peer_responder_ids: BTreeSet<ResponderId> = config
            .peers
            .iter()
            .map(|uri| {
                uri.responder_id()
                    .expect("Could not compute responder id for one of our peers")
            })
            .collect();
        if peer_responder_ids.len() != config.peers.len() {
            panic!("Invalid configuration: Had {} peer uris, but only {} unique responder id's among them. Peers: {}, Responder Ids: {:?}", config.peers.len(), peer_responder_ids.len(), SeqDisplay(config.peers.iter()), peer_responder_ids);
        }

        if !peer_responder_ids.contains(&config.local_node_id) {
            panic!("Invaild configuration: Our local node id does not appear as one of the respond ids of one of the uris in the peer list, but that is required.");
        }

        let controller = Arc::new(IngestController::new(
            config.clone(),
            recovery_db,
            logger.clone(),
        ));

        Self {
            config,
            block_provider,
            controller,
            server: None,
            peer_server: None,
            ingest_worker: None,
            peer_checkup_worker: None,
            report_cache_worker: None,
            logger,
        }
    }

    /// Start all the grpc services and threads in the server
    pub fn start(&mut self) -> Result<(), IngestServiceError> {
        let ret = self.start_helper();
        if let Err(ref err) = ret {
            log::error!(self.logger, "Stopping ingest server due to {}", err);
            self.stop();
        }
        ret
    }

    /// Helper which gathers errors when starting server
    fn start_helper(&mut self) -> Result<(), IngestServiceError> {
        // Ensure that the report cache is updated successfully before anything else
        // happens
        self.controller.update_enclave_report_cache()?;
        self.start_ingest_rpc_server()?;
        self.start_peer_rpc_server()?;
        self.start_ingest_worker()?;
        self.start_peer_checkup_worker()?;
        self.start_report_cache_worker()?;
        Ok(())
    }

    /// Start the ingest rpc server
    fn start_ingest_rpc_server(&mut self) -> Result<(), IngestServiceError> {
        log::info!(self.logger, "Starting RPC server.");
        // Package it into grpc service
        let ingest_service = ingest_grpc::create_account_ingest_api(IngestService::new(
            self.controller.clone(),
            self.block_provider.clone(),
            self.logger.clone(),
        ));

        let health_service =
            mc_util_grpc::HealthService::new(None, self.logger.clone()).into_service();

        // Package service into grpc server
        log::info!(
            self.logger,
            "Starting Ingest server on {}",
            self.config.client_listen_uri.addr(),
        );

        let grpc_env = Arc::new(
            grpcio::EnvBuilder::new()
                .name_prefix("Ingest-RPC".to_string())
                .build(),
        );

        let server_builder = grpcio::ServerBuilder::new(grpc_env)
            .register_service(ingest_service)
            .register_service(health_service);

        let mut server =
            server_builder.build_using_uri(&self.config.client_listen_uri, self.logger.clone())?;
        server.start();

        log::info!(
            self.logger,
            "Ingest GRPC API listening on {}",
            self.config.client_listen_uri.addr(),
        );

        self.server = Some(server);
        Ok(())
    }

    /// Start the peering rpc server
    fn start_peer_rpc_server(&mut self) -> Result<(), IngestServiceError> {
        log::info!(self.logger, "Starting Peer RPC server.");

        let ingest_peer_service = ingest_peer_grpc::create_account_ingest_peer_api(
            IngestPeerService::new(self.controller.clone(), self.logger.clone()),
        );

        let health_service =
            mc_util_grpc::HealthService::new(None, self.logger.clone()).into_service();

        let attested_service = create_attested_api(AttestedApiService::<DB>::new(
            self.controller.clone(),
            self.logger.clone(),
        ));

        // Package service into grpc server
        log::info!(
            self.logger,
            "Starting Peer Ingest server on {}",
            self.config.peer_listen_uri.addr(),
        );

        let grpc_env = Arc::new(
            grpcio::EnvBuilder::new()
                .name_prefix("Ingest-Peer-RPC".to_string())
                .build(),
        );

        let server_builder = grpcio::ServerBuilder::new(grpc_env)
            .register_service(attested_service)
            .register_service(ingest_peer_service)
            .register_service(health_service);

        let mut server =
            server_builder.build_using_uri(&self.config.peer_listen_uri, self.logger.clone())?;
        server.start();

        log::info!(
            self.logger,
            "Peer GRPC API listening on {}",
            self.config.peer_listen_uri.addr()
        );

        self.peer_server = Some(server);
        Ok(())
    }

    /// Start the ingest_worker thread
    fn start_ingest_worker(&mut self) -> Result<(), IngestServiceError> {
        assert!(self.ingest_worker.is_none());
        log::info!(self.logger, "Starting ingest worker");
        self.ingest_worker = Some(IngestWorker::new(
            self.controller.clone(),
            self.block_provider.clone(),
            self.config.watcher_timeout,
            self.logger.clone(),
        ));

        Ok(())
    }

    /// Start the peer checkup worker thread
    fn start_peer_checkup_worker(&mut self) -> Result<(), IngestServiceError> {
        assert!(self.peer_checkup_worker.is_none());
        log::info!(self.logger, "Starting peer checkup worker");
        if let Some(period) = self.config.peer_checkup_period {
            self.peer_checkup_worker = Some(PeerCheckupWorker::new(
                self.controller.clone(),
                period,
                self.logger.clone(),
            ));
        }
        Ok(())
    }

    /// Start the report cache worker thread
    fn start_report_cache_worker(&mut self) -> Result<(), IngestServiceError> {
        assert!(self.report_cache_worker.is_none());
        log::info!(self.logger, "Starting report cache worker");
        self.report_cache_worker = Some(ReportCacheWorker::new(
            self.controller.clone(),
            self.logger.clone(),
        ));
        Ok(())
    }

    /// Stop the servers and threads
    /// They cannot be restarted, so this should normally be done only just
    /// before tearing down the whole server.
    pub fn stop(&mut self) {
        // This blocks on teardown of ingest_worker
        self.ingest_worker = None;
        // This blocks on teardown of peer checkup worker
        self.peer_checkup_worker = None;
        // This blocks on teardown of report cache worker
        self.report_cache_worker = None;
        if let Some(mut server) = self.peer_server.take() {
            block_on(server.shutdown()).expect("Could not stop peer grpc server");
        }
        if let Some(mut server) = self.server.take() {
            block_on(server.shutdown()).expect("Could not stop grpc server");
        }
    }

    /// Get the summary describing the state of the server
    pub fn get_ingest_summary(&self) -> IngestSummary {
        self.controller.get_ingest_summary()
    }

    /// Ask if the server is active
    /// This is a convenience wrapper used in tests
    pub fn is_active(&self) -> bool {
        self.get_ingest_summary().mode == IngestControllerMode::Active
    }

    /// Ask if the server is idle.
    /// This is a convenience wrapper used in tests.
    pub fn is_idle(&self) -> bool {
        self.get_ingest_summary().mode == IngestControllerMode::Idle
    }

    /// Set new keys.
    /// This is used in tests when it would be simpler than making an RPC
    /// client.
    pub fn set_new_keys(&self) -> Result<IngestSummary, IngestServiceError> {
        self.controller.new_keys()
    }

    /// Tell the server to activate.
    /// This is used in tests when it would be simpler than making an RPC client
    pub fn activate(&self) -> Result<IngestSummary, IngestServiceError> {
        self.controller.activate(self.block_provider.num_blocks()?)
    }

    /// Tell the server to retire
    /// This is used in tests when it would be simpler than making an RPC client
    pub fn retire(&self) -> Result<IngestSummary, IngestServiceError> {
        self.controller.retire()
    }

    /// Attest to another ingest node and store the private key from its enclave
    /// in our enclave
    /// This is used in tests when it would be simpler than making an RPC client
    pub fn sync_keys_from_remote(
        &mut self,
        remote_peer_uri: &IngestPeerUri,
    ) -> Result<IngestSummary, IngestServiceError> {
        self.controller.sync_keys_from_remote(remote_peer_uri)
    }
}

impl<DB: RecoveryDb + ReportDb + Clone + Send + Sync + 'static> Drop for IngestServer<DB>
where
    IngestServiceError: From<<DB as RecoveryDb>::Error>,
{
    fn drop(&mut self) {
        self.stop();
    }
}<|MERGE_RESOLUTION|>--- conflicted
+++ resolved
@@ -98,14 +98,8 @@
     IngestServiceError: From<<DB as RecoveryDb>::Error>,
 {
     config: IngestServerConfig,
-<<<<<<< HEAD
-    ledger_db: LedgerDB,
-    watcher: WatcherDB,
+    block_provider: Box<dyn BlockProvider>,
     controller: Arc<IngestController<DB>>,
-=======
-    block_provider: Box<dyn BlockProvider>,
-    controller: Arc<IngestController<R, DB>>,
->>>>>>> 9ebe32e4
     server: Option<grpcio::Server>,
     peer_server: Option<grpcio::Server>,
     ingest_worker: Option<IngestWorker>,
