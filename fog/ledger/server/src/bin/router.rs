--- conflicted
+++ resolved
@@ -73,19 +73,8 @@
         _ => panic!("invalid configuration, need either ledger_db+watcher_db or mobilecoind_uri"),
     };
 
-<<<<<<< HEAD
-    let mut router_server = LedgerRouterServer::new(
-        config,
-        enclave,
-        ledger_db.clone(),
-        watcher_db,
-        logger.clone(),
-    );
-=======
-    let ias_client = Client::new(&config.ias_api_key).expect("Could not create IAS client");
     let mut router_server =
-        LedgerRouterServer::new(config, enclave, ias_client, block_provider, logger.clone());
->>>>>>> 9ebe32e4
+        LedgerRouterServer::new(config, enclave, block_provider, logger.clone());
     router_server.start();
 
     loop {
