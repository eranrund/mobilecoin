// Copyright (c) 2018-2022 The MobileCoin Foundation

use super::Error;
use displaydoc::Display;
use grpcio::{ChannelBuilder, Environment};
<<<<<<< HEAD
use mc_attestation_verifier::TrustedIdentity;
use mc_common::logger::{o, Logger};
=======
use mc_attest_verifier::Verifier;
use mc_common::{
    logger::{o, Logger},
    trace_time,
};
>>>>>>> 9ebe32e4
use mc_fog_api::ledger_grpc::FogMerkleProofApiClient;
use mc_fog_enclave_connection::EnclaveConnection;
use mc_fog_types::ledger::{GetOutputsRequest, GetOutputsResponse, OutputResult};
use mc_fog_uri::FogLedgerUri;
use mc_transaction_core::tx::{TxOut, TxOutMembershipProof};
use mc_util_grpc::{ConnectionUriGrpcioChannel, GrpcRetryConfig};
use std::sync::Arc;

/// A high level object for making requests to the Fog Merkle Proof service.
pub struct FogMerkleProofGrpcClient {
    /// The attested connection
    conn: EnclaveConnection<FogLedgerUri, FogMerkleProofApiClient>,
    /// Grpc retry config
    grpc_retry_config: GrpcRetryConfig,
    /// Uri to connect to
    uri: FogLedgerUri,
    /// Logger
    logger: Logger,
}

impl FogMerkleProofGrpcClient {
    /// Create a new client object
    ///
    /// Arguments:
    /// * chain_id: The id of the network we expect to talk to. Ignored if
    ///   empty.
    /// * uri: The uri to connect to
    /// * grpc_retry_config: The retry policy to use for connection errors
    /// * identities: The identities that are allowed for attestation
    /// * env: The grpc environment to use (thread pool)
    /// * logger: for logging
    pub fn new(
        chain_id: String,
        uri: FogLedgerUri,
        grpc_retry_config: GrpcRetryConfig,
        identities: impl Into<Vec<TrustedIdentity>>,
        env: Arc<Environment>,
        logger: Logger,
    ) -> Self {
        let logger = logger.new(o!("mc.ledger.cxn" => uri.to_string()));

        let ch = ChannelBuilder::default_channel_builder(env).connect_to_uri(&uri, &logger);

        let grpc_client = FogMerkleProofApiClient::new(ch);

        Self {
<<<<<<< HEAD
            conn: EnclaveConnection::new(chain_id, uri.clone(), grpc_client, identities, logger),
=======
            conn: EnclaveConnection::new(
                chain_id,
                uri.clone(),
                grpc_client,
                verifier,
                logger.clone(),
            ),
>>>>>>> 9ebe32e4
            grpc_retry_config,
            uri,
            logger,
        }
    }

    /// Make a private request for membership proofs for given TxOuts
    pub fn get_outputs(
        &mut self,
        indices: Vec<u64>,
        merkle_root_block: u64,
    ) -> Result<GetOutputsResponse, Error> {
        trace_time!(self.logger, "FogMerkeProofGrpcClient::get_outputs");

        let request = GetOutputsRequest {
            indices,
            merkle_root_block,
        };

        let retry_config = self.grpc_retry_config;

        let response: GetOutputsResponse = retry_config
            .retry(|| self.conn.retriable_encrypted_enclave_request(&request, &[]))
            .map_err(|err| Error::Connection(self.uri.clone(), err))?;

        Ok(response)
    }
}

/// An extension trait that adds a convenience method to check that status of an
/// output result.
pub trait OutputResultExtension {
    /// Check the status of an output query.
    /// A none status indicates that the result was not found
    /// An Error indicates that something went wrong resolving the query
    fn status(&self) -> Result<Option<(TxOut, TxOutMembershipProof)>, OutputError>;
}

impl OutputResultExtension for OutputResult {
    /// Map the protobuf OutputResult type to a more idiomatic rust Result type
    fn status(&self) -> Result<Option<(TxOut, TxOutMembershipProof)>, OutputError> {
        // Rust does not allow the left side of match expression to a be `Foo as u32`.
        const OUTPUT_RESULT_CODE_EXISTS: u32 = mc_fog_api::ledger::OutputResultCode::Exists as u32;
        const OUTPUT_RESULT_CODE_DOES_NOT_EXIST: u32 =
            mc_fog_api::ledger::OutputResultCode::DoesNotExist as u32;
        const OUTPUT_RESULT_CODE_DATABASE_ERROR: u32 =
            mc_fog_api::ledger::OutputResultCode::OutputDatabaseError as u32;

        match self.result_code {
            OUTPUT_RESULT_CODE_EXISTS => Ok(Some((self.output.clone(), self.proof.clone()))),
            OUTPUT_RESULT_CODE_DOES_NOT_EXIST => Ok(None),
            OUTPUT_RESULT_CODE_DATABASE_ERROR => Err(OutputError::DatabaseError),
            other => Err(OutputError::UnknownError(other)),
        }
    }
}

/// Errors that occur in regards to an individual GetOutput query.
#[derive(Clone, Display, Debug, Eq, PartialEq)]
pub enum OutputError {
    /// The server reported a database error
    DatabaseError,
    /// The server returned an unknown output status code
    UnknownError(u32),
}<|MERGE_RESOLUTION|>--- conflicted
+++ resolved
@@ -3,16 +3,11 @@
 use super::Error;
 use displaydoc::Display;
 use grpcio::{ChannelBuilder, Environment};
-<<<<<<< HEAD
 use mc_attestation_verifier::TrustedIdentity;
-use mc_common::logger::{o, Logger};
-=======
-use mc_attest_verifier::Verifier;
 use mc_common::{
     logger::{o, Logger},
     trace_time,
 };
->>>>>>> 9ebe32e4
 use mc_fog_api::ledger_grpc::FogMerkleProofApiClient;
 use mc_fog_enclave_connection::EnclaveConnection;
 use mc_fog_types::ledger::{GetOutputsRequest, GetOutputsResponse, OutputResult};
@@ -59,17 +54,13 @@
         let grpc_client = FogMerkleProofApiClient::new(ch);
 
         Self {
-<<<<<<< HEAD
-            conn: EnclaveConnection::new(chain_id, uri.clone(), grpc_client, identities, logger),
-=======
             conn: EnclaveConnection::new(
                 chain_id,
                 uri.clone(),
                 grpc_client,
-                verifier,
+                identities,
                 logger.clone(),
             ),
->>>>>>> 9ebe32e4
             grpc_retry_config,
             uri,
             logger,
